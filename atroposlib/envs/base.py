--- conflicted
+++ resolved
@@ -422,11 +422,7 @@
                         "weight": self.config.inference_weight,
                     },
                 ) as resp:
-<<<<<<< HEAD
-                    data = await resp.json()
-=======
                     data = await parse_http_response(resp, logger)
->>>>>>> 71e7a5ca
                     return data
         except Exception as e:
             logger.error(f"Error registering env: {e}")
@@ -1004,46 +1000,33 @@
         Returns:
             type: The CliServeConfig class for serving commands.
         """
-<<<<<<< HEAD
+        # Get the default configurations defined by the specific environment class
         configs_and_maybe_server_class = cls.config_init()
         if len(configs_and_maybe_server_class) == 2:
-            env_config, server_configs = configs_and_maybe_server_class
+            default_env_config, default_server_configs = configs_and_maybe_server_class
             server_class = None
         else:
-            env_config, server_configs, server_class = configs_and_maybe_server_class
-=======
-
-        # Get the default configurations defined by the specific environment class
-        default_env_config, default_server_configs = cls.config_init()
+            default_env_config, default_server_configs, server_class = (
+                configs_and_maybe_server_class
+            )
 
         # Define namespace prefixes for CLI arguments and YAML keys
->>>>>>> 71e7a5ca
         env_full_prefix = f"{ENV_NAMESPACE}{NAMESPACE_SEP}"
         openai_full_prefix = f"{OPENAI_NAMESPACE}{NAMESPACE_SEP}"
 
         # Define the CLI configuration class dynamically
         class CliServeConfig(
-<<<<<<< HEAD
-            get_prefixed_pydantic_model(type(env_config), env_full_prefix),
-            get_prefixed_pydantic_model(APIServerConfig, openai_full_prefix),
-            ServerManagerConfig,
-=======
             get_prefixed_pydantic_model(type(default_env_config), env_full_prefix),
             get_prefixed_pydantic_model(
-                OpenaiConfig, openai_full_prefix
-            ),  # Use OpenaiConfig for CLI args
+                APIServerConfig, openai_full_prefix
+            ),  # Use APIServerConfig for CLI args
             ServerManagerConfig,  # ServerManager args are not namespaced by default
->>>>>>> 71e7a5ca
             Cmd,
         ):
             """
             Configuration for the serve command.
-<<<<<<< HEAD
-            This combines BaseEnvConfig and APIServerConfig into a single command.
-=======
             Supports overrides via YAML config file and CLI arguments.
             Order of precedence: CLI > YAML > Class Defaults.
->>>>>>> 71e7a5ca
             """
 
             config: str | None = Field(
@@ -1061,29 +1044,6 @@
                     and cls.name is not None
                 ):
                     setattr(self, wandb_name_attr, cls.name)
-<<<<<<< HEAD
-                model_dumped = self.model_dump(exclude_unset=True)
-                server_manager_config = ServerManagerConfig(**model_dumped)
-                # Create the environment instance
-                try:
-                    env = cls(
-                        config=env_config,
-                        server_configs=server_configs,
-                        slurm=server_manager_config.slurm,
-                        testing=server_manager_config.testing,
-                        server_class=server_class,
-                    )
-                except TypeError as e:
-                    warnings.warn(
-                        "Not supporting server_class will be deprecated soon, please add that kwarg"
-                    )
-                    env = cls(
-                        config=env_config,
-                        server_configs=server_configs,
-                        slurm=server_manager_config.slurm,
-                        testing=server_manager_config.testing,
-                    )
-=======
 
                 # Load configuration from YAML file if specified
                 if self.config is not None:
@@ -1115,7 +1075,7 @@
                     oai_cli_passed_args or yaml_oai_config
                 ):
                     raise ValueError(
-                        "ServerBaseline is not compatible with OpenAI-namespaced CLI arguments. Please edit `config_init` directly or use OpenaiConfig."  # noqa: E501
+                        "ServerBaseline is not compatible with OpenAI-namespaced CLI arguments. Please edit `config_init` directly or use APIServerConfig."  # noqa: E501
                     )
                 if (
                     isinstance(default_server_configs, list)
@@ -1127,11 +1087,11 @@
                     default_openai_config_ = default_server_configs
                 if isinstance(yaml_oai_config, list) and len(yaml_oai_config) == 1:
                     yaml_oai_config = yaml_oai_config[0]
-                if isinstance(default_openai_config_, OpenaiConfig) and isinstance(
+                if isinstance(default_openai_config_, APIServerConfig) and isinstance(
                     yaml_oai_config, dict
                 ):
                     openai_config_dict = merge_dicts(
-                        default_openai_config_.model_dump(),  # Default OpenaiConfig (or from class init)
+                        default_openai_config_.model_dump(),  # Default APIServerConfig (or from class init)
                         yaml_oai_config,
                         oai_cli_passed_args,
                     )
@@ -1192,7 +1152,6 @@
                 rprint(env_config)
                 rprint(openai_configs)
 
->>>>>>> 71e7a5ca
                 # Run the environment
                 asyncio.run(env.env_manager())
 
@@ -1226,25 +1185,15 @@
             testing=False,
         )
 
-<<<<<<< HEAD
+        # Get the base default configurations from the specific environment class
         configs_and_maybe_server_class = cls.config_init()
         if len(configs_and_maybe_server_class) == 2:
-            default_env_config, default_openai_config = configs_and_maybe_server_class
+            default_env_config, default_server_configs = configs_and_maybe_server_class
             server_class = None
         else:
-            default_env_config, default_openai_config, server_class = (
+            default_env_config, default_server_configs, server_class = (
                 configs_and_maybe_server_class
             )
-
-        if isinstance(default_openai_config, list):
-            default_openai_config = default_openai_config[0]
-=======
-        # Get the base default configurations from the specific environment class
-        (
-            default_env_config,
-            default_server_configs,
-        ) = cls.config_init()
->>>>>>> 71e7a5ca
 
         # Define namespace prefixes
         env_full_prefix = f"{ENV_NAMESPACE}{NAMESPACE_SEP}"
@@ -1256,12 +1205,7 @@
             type(default_env_config), PROCESS_MODE_ENV_DEFAULT_CONFIG
         )
         openai_config_cls_new_defaults = adjust_model_defaults(
-<<<<<<< HEAD
             APIServerConfig, PROCESS_MODE_OPENAI_DEFAULT_CONFIG
-=======
-            OpenaiConfig,
-            PROCESS_MODE_OPENAI_DEFAULT_CONFIG,
->>>>>>> 71e7a5ca
         )
         server_manager_config_cls_new_defaults = adjust_model_defaults(
             ServerManagerConfig,
@@ -1328,7 +1272,7 @@
                     oai_cli_passed_args or yaml_oai_config
                 ):
                     raise ValueError(
-                        "ServerBaseline is not compatible with OpenAI-namespaced CLI arguments. Please edit `config_init` directly or use OpenaiConfig."  # noqa: E501
+                        "ServerBaseline is not compatible with OpenAI-namespaced CLI arguments. Please edit `config_init` directly or use APIServerConfig."  # noqa: E501
                     )
 
                 if (
@@ -1341,11 +1285,11 @@
                     default_openai_config_ = default_server_configs
                 if isinstance(yaml_oai_config, list) and len(yaml_oai_config) == 1:
                     yaml_oai_config = yaml_oai_config[0]
-                if isinstance(default_openai_config_, OpenaiConfig) and isinstance(
+                if isinstance(default_openai_config_, APIServerConfig) and isinstance(
                     yaml_oai_config, dict
                 ):
                     openai_config_dict = merge_dicts(
-                        default_openai_config_.model_dump(),  # Default OpenaiConfig (or from class init)
+                        default_openai_config_.model_dump(),  # Default APIServerConfig (or from class init)
                         PROCESS_MODE_OPENAI_DEFAULT_CONFIG.model_dump(),  # Process Mode Defaults
                         yaml_oai_config,
                         oai_cli_passed_args,
